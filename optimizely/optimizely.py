# Copyright 2016-2022, Optimizely
# Licensed under the Apache License, Version 2.0 (the "License");
# you may not use this file except in compliance with the License.
# You may obtain a copy of the License at
#
# http://www.apache.org/licenses/LICENSE-2.0
#
# Unless required by applicable law or agreed to in writing, software
# distributed under the License is distributed on an "AS IS" BASIS,
# WITHOUT WARRANTIES OR CONDITIONS OF ANY KIND, either express or implied.
# See the License for the specific language governing permissions and
# limitations under the License.

from __future__ import annotations

from . import project_config
from . import decision_service
from . import entities
from . import event_builder
from . import exceptions
from . import logger as _logging
from logging import Logger
from .config_manager import BaseConfigManager
from .config_manager import AuthDatafilePollingConfigManager
from .config_manager import PollingConfigManager
from .config_manager import StaticConfigManager
from .decision.optimizely_decide_option import OptimizelyDecideOption
from .decision.optimizely_decision import OptimizelyDecision
from .decision.optimizely_decision_message import OptimizelyDecisionMessage
from .decision_service import Decision
from .error_handler import NoOpErrorHandler, BaseErrorHandler
from .event import event_factory, user_event_factory
<<<<<<< HEAD
from .event.event_processor import BatchEventProcessor, BaseEventProcessor
from .event_dispatcher import EventDispatcher, CustomEventDispatcher

=======
from .event.event_processor import BatchEventProcessor
from .event_dispatcher import EventDispatcher as default_event_dispatcher
>>>>>>> 6b590eb8
from .helpers import enums, validator
from .helpers.enums import DecisionSources
from .notification_center import NotificationCenter
from .optimizely_config import OptimizelyConfig, OptimizelyConfigService
from .optimizely_user_context import OptimizelyUserContext
from .user_profile import UserProfileService
from typing import Any, Optional, Sequence


class Optimizely:
    """ Class encapsulating all SDK functionality. """

    def __init__(
            self,
<<<<<<< HEAD
            datafile: Optional[str] = None,
            event_dispatcher: Optional[CustomEventDispatcher] = None,
            logger: Optional[Logger | _logging.BaseLogger] = None,
            error_handler: Optional[BaseErrorHandler] = None,
            skip_json_validation: Optional[bool] = False,
            user_profile_service: Optional[UserProfileService] = None,
            sdk_key: Optional[str] = None,
            config_manager: Optional[BaseConfigManager] = None,
            notification_center: Optional[NotificationCenter] = None,
            event_processor: Optional[BaseEventProcessor] = None,
            datafile_access_token: Optional[str] = None,
            default_decide_options: Optional[list[str]] = None,
            event_processor_options: Optional[dict[str, Any]] = None
    ) -> None:
=======
            datafile=None,
            event_dispatcher=None,
            logger=None,
            error_handler=None,
            skip_json_validation=False,
            user_profile_service=None,
            sdk_key=None,
            config_manager=None,
            notification_center=None,
            event_processor=None,
            datafile_access_token=None,
            default_decide_options=None,
            event_processor_options=None
    ):
>>>>>>> 6b590eb8
        """ Optimizely init method for managing Custom projects.

        Args:
          datafile: Optional JSON string representing the project. Must provide at least one of datafile or sdk_key.
          event_dispatcher: Provides a dispatch_event method which if given a URL and params sends a request to it.
          logger: Optional component which provides a log method to log messages. By default nothing would be logged.
          error_handler: Optional component which provides a handle_error method to handle exceptions.
                         By default all exceptions will be suppressed.
          skip_json_validation: Optional boolean param which allows skipping JSON schema validation upon object
          invocation.
                                By default JSON schema validation will be performed.
          user_profile_service: Optional component which provides methods to store and manage user profiles.
          sdk_key: Optional string uniquely identifying the datafile corresponding to project and environment
          combination.
                   Must provide at least one of datafile or sdk_key.
          config_manager: Optional component which implements optimizely.config_manager.BaseConfigManager.
          notification_center: Optional instance of notification_center.NotificationCenter. Useful when providing own
                               config_manager.BaseConfigManager implementation which can be using the
                               same NotificationCenter instance.
          event_processor: Optional component which processes the given event(s).
                           By default optimizely.event.event_processor.ForwardingEventProcessor is used
                           which simply forwards events to the event dispatcher.
                           To enable event batching configure and use
                           optimizely.event.event_processor.BatchEventProcessor.
          datafile_access_token: Optional string used to fetch authenticated datafile for a secure project environment.
          default_decide_options: Optional list of decide options used with the decide APIs.
          event_processor_options: Optional dict of options to be passed to the default batch event processor.
        """
        self.logger_name = '.'.join([__name__, self.__class__.__name__])
        self.is_valid = True
        self.event_dispatcher = event_dispatcher or EventDispatcher
        self.logger = _logging.adapt_logger(logger or _logging.NoOpLogger())
        self.error_handler = error_handler or NoOpErrorHandler
        self.config_manager: BaseConfigManager = config_manager  # type: ignore
        self.notification_center = notification_center or NotificationCenter(self.logger)
        event_processor_defaults = {
            'batch_size': 1,
            'flush_interval': 30,
            'timeout_interval': 5,
            'start_on_init': True
        }
        if event_processor_options:
            event_processor_defaults.update(event_processor_options)
<<<<<<< HEAD

=======
>>>>>>> 6b590eb8
        self.event_processor = event_processor or BatchEventProcessor(
            self.event_dispatcher,
            logger=self.logger,
            notification_center=self.notification_center,
<<<<<<< HEAD
            **event_processor_defaults  # type: ignore[arg-type]
=======
            **event_processor_defaults
>>>>>>> 6b590eb8
        )
        self.default_decide_options: list[str]

        if default_decide_options is None:
            self.default_decide_options = []
        else:
            self.default_decide_options = default_decide_options

        if isinstance(self.default_decide_options, list):
            self.default_decide_options = self.default_decide_options[:]
        else:
            self.logger.debug('Provided default decide options is not a list.')
            self.default_decide_options = []

        try:
            self._validate_instantiation_options()
        except exceptions.InvalidInputException as error:
            self.is_valid = False
            # We actually want to log this error to stderr, so make sure the logger
            # has a handler capable of doing that.
            self.logger = _logging.reset_logger(self.logger_name)
            self.logger.exception(str(error))
            return

        config_manager_options = {
            'datafile': datafile,
            'logger': self.logger,
            'error_handler': self.error_handler,
            'notification_center': self.notification_center,
            'skip_json_validation': skip_json_validation,
        }

        if not self.config_manager:
            if sdk_key:
                config_manager_options['sdk_key'] = sdk_key
                if datafile_access_token:
                    config_manager_options['datafile_access_token'] = datafile_access_token
                    self.config_manager = AuthDatafilePollingConfigManager(**config_manager_options)
                else:
                    self.config_manager = PollingConfigManager(**config_manager_options)
            else:
                self.config_manager = StaticConfigManager(**config_manager_options)

        self.event_builder = event_builder.EventBuilder()
        self.decision_service = decision_service.DecisionService(self.logger, user_profile_service)

    def _validate_instantiation_options(self) -> None:
        """ Helper method to validate all instantiation parameters.

        Raises:
          Exception if provided instantiation options are valid.
        """
        if self.config_manager and not validator.is_config_manager_valid(self.config_manager):
            raise exceptions.InvalidInputException(enums.Errors.INVALID_INPUT.format('config_manager'))

        if not validator.is_event_dispatcher_valid(self.event_dispatcher):
            raise exceptions.InvalidInputException(enums.Errors.INVALID_INPUT.format('event_dispatcher'))

        if not validator.is_logger_valid(self.logger):
            raise exceptions.InvalidInputException(enums.Errors.INVALID_INPUT.format('logger'))

        if not validator.is_error_handler_valid(self.error_handler):
            raise exceptions.InvalidInputException(enums.Errors.INVALID_INPUT.format('error_handler'))

        if not validator.is_notification_center_valid(self.notification_center):
            raise exceptions.InvalidInputException(enums.Errors.INVALID_INPUT.format('notification_center'))

        if not validator.is_event_processor_valid(self.event_processor):
            raise exceptions.InvalidInputException(enums.Errors.INVALID_INPUT.format('event_processor'))

    def _validate_user_inputs(
        self, attributes: Optional[dict[str, Any]] = None, event_tags: Optional[dict[str, Any]] = None
    ) -> bool:
        """ Helper method to validate user inputs.

        Args:
          attributes: Dict representing user attributes.
          event_tags: Dict representing metadata associated with an event.

        Returns:
          Boolean True if inputs are valid. False otherwise.

        """

        if attributes and not validator.are_attributes_valid(attributes):
            self.logger.error('Provided attributes are in an invalid format.')
            self.error_handler.handle_error(exceptions.InvalidAttributeException(enums.Errors.INVALID_ATTRIBUTE_FORMAT))
            return False

        if event_tags and not validator.are_event_tags_valid(event_tags):
            self.logger.error('Provided event tags are in an invalid format.')
            self.error_handler.handle_error(exceptions.InvalidEventTagException(enums.Errors.INVALID_EVENT_TAG_FORMAT))
            return False

        return True

    def _send_impression_event(
        self, project_config: project_config.ProjectConfig, experiment: Optional[entities.Experiment],
        variation: Optional[entities.Variation], flag_key: str, rule_key: str, rule_type: str,
        enabled: bool, user_id: str, attributes: Optional[dict[str, Any]]
    ) -> None:
        """ Helper method to send impression event.

        Args:
          project_config: Instance of ProjectConfig.
          experiment: Experiment for which impression event is being sent.
          variation: Variation picked for user for the given experiment.
          flag_key: key for a feature flag.
          rule_key: key for an experiment.
          rule_type: type for the source.
          enabled: boolean representing if feature is enabled
          user_id: ID for user.
          attributes: Dict representing user attributes and values which need to be recorded.
        """
        if not experiment:
            experiment = entities.Experiment.get_default()

        variation_id = variation.id if variation is not None else None
        user_event = user_event_factory.UserEventFactory.create_impression_event(
            project_config, experiment, variation_id, flag_key, rule_key, rule_type, enabled, user_id, attributes
        )

        if user_event is None:
            self.logger.error('Cannot process None event.')
            return

        self.event_processor.process(user_event)

        # Kept for backward compatibility.
        # This notification is deprecated and new Decision notifications
        # are sent via their respective method calls.
        if len(self.notification_center.notification_listeners[enums.NotificationTypes.ACTIVATE]) > 0:
            log_event = event_factory.EventFactory.create_log_event(user_event, self.logger)
            self.notification_center.send_notifications(
                enums.NotificationTypes.ACTIVATE, experiment, user_id, attributes, variation, log_event.__dict__,
            )

    def _get_feature_variable_for_type(
            self, project_config: project_config.ProjectConfig, feature_key: str, variable_key: str,
            variable_type: Optional[str], user_id: str, attributes: Optional[dict[str, Any]]
    ) -> Any:
        """ Helper method to determine value for a certain variable attached to a feature flag based on type of variable.

        Args:
          project_config: Instance of ProjectConfig.
          feature_key: Key of the feature whose variable's value is being accessed.
          variable_key: Key of the variable whose value is to be accessed.
          variable_type: Type of variable which could be one of boolean/double/integer/string.
          user_id: ID for user.
          attributes: Dict representing user attributes.

        Returns:
          Value of the variable. None if:
          - Feature key is invalid.
          - Variable key is invalid.
          - Mismatch with type of variable.
        """
        if not validator.is_non_empty_string(feature_key):
            self.logger.error(enums.Errors.INVALID_INPUT.format('feature_key'))
            return None

        if not validator.is_non_empty_string(variable_key):
            self.logger.error(enums.Errors.INVALID_INPUT.format('variable_key'))
            return None

        if not isinstance(user_id, str):
            self.logger.error(enums.Errors.INVALID_INPUT.format('user_id'))
            return None

        if not self._validate_user_inputs(attributes):
            return None

        feature_flag = project_config.get_feature_from_key(feature_key)
        if not feature_flag:
            return None

        variable = project_config.get_variable_for_feature(feature_key, variable_key)
        if not variable:
            return None

        # For non-typed method, use type of variable; else, return None if type differs
        variable_type = variable_type or variable.type
        if variable.type != variable_type:
            self.logger.warning(
                f'Requested variable type "{variable_type}", but variable is of '
                f'type "{variable.type}". Use correct API to retrieve value. Returning None.'
            )
            return None

        feature_enabled = False
        source_info = {}
        variable_value = variable.defaultValue

        user_context = self.create_user_context(user_id, attributes)
        # error is logged in create_user_context
        if user_context is None:
            return None
        decision, _ = self.decision_service.get_variation_for_feature(project_config, feature_flag, user_context)

        if decision.variation:

            feature_enabled = decision.variation.featureEnabled
            if feature_enabled:
                variable_value = project_config.get_variable_value_for_variation(variable, decision.variation)
                self.logger.info(
                    f'Got variable value "{variable_value}" for '
                    f'variable "{variable_key}" of feature flag "{feature_key}".'
                )
            else:
                self.logger.info(
                    f'Feature "{feature_key}" is not enabled for user "{user_id}". '
                    f'Returning the default variable value "{variable_value}".'
                )
        else:
            self.logger.info(
                f'User "{user_id}" is not in any variation or rollout rule. '
                f'Returning default value for variable "{variable_key}" of feature flag "{feature_key}".'
            )

        if decision.source == enums.DecisionSources.FEATURE_TEST:
            source_info = {
                'experiment_key': decision.experiment.key if decision.experiment else None,
                'variation_key': decision.variation.key if decision.variation else None,
            }

        try:
            actual_value = project_config.get_typecast_value(variable_value, variable_type)
        except:
            self.logger.error('Unable to cast value. Returning None.')
            actual_value = None

        self.notification_center.send_notifications(
            enums.NotificationTypes.DECISION,
            enums.DecisionNotificationTypes.FEATURE_VARIABLE,
            user_id,
            attributes or {},
            {
                'feature_key': feature_key,
                'feature_enabled': feature_enabled,
                'source': decision.source,
                'variable_key': variable_key,
                'variable_value': actual_value,
                'variable_type': variable_type,
                'source_info': source_info,
            },
        )
        return actual_value

    def _get_all_feature_variables_for_type(
            self, project_config: project_config.ProjectConfig, feature_key: str,
            user_id: str, attributes: Optional[dict[str, Any]],
    ) -> Optional[dict[str, Any]]:
        """ Helper method to determine value for all variables attached to a feature flag.

        Args:
          project_config: Instance of ProjectConfig.
          feature_key: Key of the feature whose variable's value is being accessed.
          user_id: ID for user.
          attributes: Dict representing user attributes.

        Returns:
          Dictionary of all variables. None if:
          - Feature key is invalid.
        """
        if not validator.is_non_empty_string(feature_key):
            self.logger.error(enums.Errors.INVALID_INPUT.format('feature_key'))
            return None

        if not isinstance(user_id, str):
            self.logger.error(enums.Errors.INVALID_INPUT.format('user_id'))
            return None

        if not self._validate_user_inputs(attributes):
            return None

        feature_flag = project_config.get_feature_from_key(feature_key)
        if not feature_flag:
            return None

        feature_enabled = False
        source_info = {}

        user_context = self.create_user_context(user_id, attributes)
        # error is logged in create_user_context
        if user_context is None:
            return None
        decision, _ = self.decision_service.get_variation_for_feature(project_config, feature_flag, user_context)

        if decision.variation:

            feature_enabled = decision.variation.featureEnabled
            if feature_enabled:
                self.logger.info(
                    f'Feature "{feature_key}" is enabled for user "{user_id}".'
                )
            else:
                self.logger.info(
                    f'Feature "{feature_key}" is not enabled for user "{user_id}".'
                )
        else:
            self.logger.info(
                f'User "{user_id}" is not in any variation or rollout rule. '
                f'Returning default value for all variables of feature flag "{feature_key}".'
            )

        all_variables = {}
        for variable_key, variable in feature_flag.variables.items():
            variable_value = variable.defaultValue
            if feature_enabled:
                variable_value = project_config.get_variable_value_for_variation(variable, decision.variation)
                self.logger.debug(
                    f'Got variable value "{variable_value}" for '
                    f'variable "{variable_key}" of feature flag "{feature_key}".'
                )

            try:
                actual_value = project_config.get_typecast_value(variable_value, variable.type)
            except:
                self.logger.error('Unable to cast value. Returning None.')
                actual_value = None

            all_variables[variable_key] = actual_value

        if decision.source == enums.DecisionSources.FEATURE_TEST:
            source_info = {
                'experiment_key': decision.experiment.key if decision.experiment else None,
                'variation_key': decision.variation.key if decision.variation else None,
            }

        self.notification_center.send_notifications(
            enums.NotificationTypes.DECISION,
            enums.DecisionNotificationTypes.ALL_FEATURE_VARIABLES,
            user_id,
            attributes or {},
            {
                'feature_key': feature_key,
                'feature_enabled': feature_enabled,
                'variable_values': all_variables,
                'source': decision.source,
                'source_info': source_info,
            },
        )
        return all_variables

    def activate(self, experiment_key: str, user_id: str, attributes: Optional[dict[str, Any]] = None) -> Optional[str]:
        """ Buckets visitor and sends impression event to Optimizely.

        Args:
          experiment_key: Experiment which needs to be activated.
          user_id: ID for user.
          attributes: Dict representing user attributes and values which need to be recorded.

        Returns:
          Variation key representing the variation the user will be bucketed in.
          None if user is not in experiment or if experiment is not Running.
        """

        if not self.is_valid:
            self.logger.error(enums.Errors.INVALID_OPTIMIZELY.format('activate'))
            return None

        if not validator.is_non_empty_string(experiment_key):
            self.logger.error(enums.Errors.INVALID_INPUT.format('experiment_key'))
            return None

        if not isinstance(user_id, str):
            self.logger.error(enums.Errors.INVALID_INPUT.format('user_id'))
            return None

        project_config = self.config_manager.get_config()
        if not project_config:
            self.logger.error(enums.Errors.INVALID_PROJECT_CONFIG.format('activate'))
            return None

        variation_key = self.get_variation(experiment_key, user_id, attributes)

        if not variation_key:
            self.logger.info(f'Not activating user "{user_id}".')
            return None

        experiment = project_config.get_experiment_from_key(experiment_key)
        variation = project_config.get_variation_from_key(experiment_key, variation_key)
        if not variation or not experiment:
            self.logger.info(f'Not activating user "{user_id}".')
            return None

        # Create and dispatch impression event
        self.logger.info(f'Activating user "{user_id}" in experiment "{experiment.key}".')
        self._send_impression_event(project_config, experiment, variation, '', experiment.key,
                                    enums.DecisionSources.EXPERIMENT, True, user_id, attributes)

        return variation.key

    def track(
        self, event_key: str, user_id: str,
        attributes: Optional[dict[str, Any]] = None,
        event_tags: Optional[dict[str, Any]] = None
    ) -> None:
        """ Send conversion event to Optimizely.

        Args:
          event_key: Event key representing the event which needs to be recorded.
          user_id: ID for user.
          attributes: Dict representing visitor attributes and values which need to be recorded.
          event_tags: Dict representing metadata associated with the event.
        """

        if not self.is_valid:
            self.logger.error(enums.Errors.INVALID_OPTIMIZELY.format('track'))
            return

        if not validator.is_non_empty_string(event_key):
            self.logger.error(enums.Errors.INVALID_INPUT.format('event_key'))
            return

        if not isinstance(user_id, str):
            self.logger.error(enums.Errors.INVALID_INPUT.format('user_id'))
            return

        if not self._validate_user_inputs(attributes, event_tags):
            return

        project_config = self.config_manager.get_config()
        if not project_config:
            self.logger.error(enums.Errors.INVALID_PROJECT_CONFIG.format('track'))
            return

        event = project_config.get_event(event_key)
        if not event:
            self.logger.info(f'Not tracking user "{user_id}" for event "{event_key}".')
            return

        user_event = user_event_factory.UserEventFactory.create_conversion_event(
            project_config, event_key, user_id, attributes, event_tags
        )

        if user_event is None:
            self.logger.error('Cannot process None event.')
            return

        self.event_processor.process(user_event)
        self.logger.info(f'Tracking event "{event_key}" for user "{user_id}".')

        if len(self.notification_center.notification_listeners[enums.NotificationTypes.TRACK]) > 0:
            log_event = event_factory.EventFactory.create_log_event(user_event, self.logger)
            self.notification_center.send_notifications(
                enums.NotificationTypes.TRACK, event_key, user_id, attributes, event_tags, log_event.__dict__,
            )

    def get_variation(
        self, experiment_key: str, user_id: str, attributes: Optional[dict[str, Any]] = None
    ) -> Optional[str]:
        """ Gets variation where user will be bucketed.

        Args:
          experiment_key: Experiment for which user variation needs to be determined.
          user_id: ID for user.
          attributes: Dict representing user attributes.

        Returns:
          Variation key representing the variation the user will be bucketed in.
          None if user is not in experiment or if experiment is not Running.
        """

        if not self.is_valid:
            self.logger.error(enums.Errors.INVALID_OPTIMIZELY.format('get_variation'))
            return None

        if not validator.is_non_empty_string(experiment_key):
            self.logger.error(enums.Errors.INVALID_INPUT.format('experiment_key'))
            return None

        if not isinstance(user_id, str):
            self.logger.error(enums.Errors.INVALID_INPUT.format('user_id'))
            return None

        project_config = self.config_manager.get_config()
        if not project_config:
            self.logger.error(enums.Errors.INVALID_PROJECT_CONFIG.format('get_variation'))
            return None

        experiment = project_config.get_experiment_from_key(experiment_key)
        variation_key = None

        if not experiment:
            self.logger.info(f'Experiment key "{experiment_key}" is invalid. Not activating user "{user_id}".')
            return None

        if not self._validate_user_inputs(attributes):
            return None

        user_context = self.create_user_context(user_id, attributes)
        # error is logged in create_user_context
        if not user_context:
            return None

        variation, _ = self.decision_service.get_variation(project_config, experiment, user_context)
        if variation:
            variation_key = variation.key

        if project_config.is_feature_experiment(experiment.id):
            decision_notification_type = enums.DecisionNotificationTypes.FEATURE_TEST
        else:
            decision_notification_type = enums.DecisionNotificationTypes.AB_TEST

        self.notification_center.send_notifications(
            enums.NotificationTypes.DECISION,
            decision_notification_type,
            user_id,
            attributes or {},
            {'experiment_key': experiment_key, 'variation_key': variation_key},
        )

        return variation_key

    def is_feature_enabled(self, feature_key: str, user_id: str, attributes: Optional[dict[str, Any]] = None) -> bool:
        """ Returns true if the feature is enabled for the given user.

        Args:
          feature_key: The key of the feature for which we are determining if it is enabled or not for the given user.
          user_id: ID for user.
          attributes: Dict representing user attributes.

        Returns:
          True if the feature is enabled for the user. False otherwise.
        """

        if not self.is_valid:
            self.logger.error(enums.Errors.INVALID_OPTIMIZELY.format('is_feature_enabled'))
            return False

        if not validator.is_non_empty_string(feature_key):
            self.logger.error(enums.Errors.INVALID_INPUT.format('feature_key'))
            return False

        if not isinstance(user_id, str):
            self.logger.error(enums.Errors.INVALID_INPUT.format('user_id'))
            return False

        if not self._validate_user_inputs(attributes):
            return False

        project_config = self.config_manager.get_config()
        if not project_config:
            self.logger.error(enums.Errors.INVALID_PROJECT_CONFIG.format('is_feature_enabled'))
            return False

        feature = project_config.get_feature_from_key(feature_key)
        if not feature:
            return False

        feature_enabled = False
        source_info = {}
        user_context = self.create_user_context(user_id, attributes)
        # error is logged in create_user_context
        if not user_context:
            return False

        decision, _ = self.decision_service.get_variation_for_feature(project_config, feature, user_context)
        is_source_experiment = decision.source == enums.DecisionSources.FEATURE_TEST
        is_source_rollout = decision.source == enums.DecisionSources.ROLLOUT

        if decision.variation:
            if decision.variation.featureEnabled is True:
                feature_enabled = True

        if (is_source_rollout or not decision.variation) and project_config.get_send_flag_decisions_value():
            self._send_impression_event(
                project_config, decision.experiment, decision.variation, feature.key, decision.experiment.key if
                decision.experiment else '', decision.source, feature_enabled, user_id, attributes
            )

        # Send event if Decision came from an experiment.
        if is_source_experiment and decision.variation and decision.experiment:
            source_info = {
                'experiment_key': decision.experiment.key,
                'variation_key': decision.variation.key,
            }
            self._send_impression_event(
                project_config, decision.experiment, decision.variation, feature.key, decision.experiment.key,
                decision.source, feature_enabled, user_id, attributes
            )

        if feature_enabled:
            self.logger.info(f'Feature "{feature_key}" is enabled for user "{user_id}".')
        else:
            self.logger.info(f'Feature "{feature_key}" is not enabled for user "{user_id}".')

        self.notification_center.send_notifications(
            enums.NotificationTypes.DECISION,
            enums.DecisionNotificationTypes.FEATURE,
            user_id,
            attributes or {},
            {
                'feature_key': feature_key,
                'feature_enabled': feature_enabled,
                'source': decision.source,
                'source_info': source_info,
            },
        )

        return feature_enabled

    def get_enabled_features(self, user_id: str, attributes: Optional[dict[str, Any]] = None) -> list[str]:
        """ Returns the list of features that are enabled for the user.

        Args:
          user_id: ID for user.
          attributes: Dict representing user attributes.

        Returns:
          A list of the keys of the features that are enabled for the user.
        """

        enabled_features: list[str] = []
        if not self.is_valid:
            self.logger.error(enums.Errors.INVALID_OPTIMIZELY.format('get_enabled_features'))
            return enabled_features

        if not isinstance(user_id, str):
            self.logger.error(enums.Errors.INVALID_INPUT.format('user_id'))
            return enabled_features

        if not self._validate_user_inputs(attributes):
            return enabled_features

        project_config = self.config_manager.get_config()
        if not project_config:
            self.logger.error(enums.Errors.INVALID_PROJECT_CONFIG.format('get_enabled_features'))
            return enabled_features

        for feature in project_config.feature_key_map.values():
            if self.is_feature_enabled(feature.key, user_id, attributes):
                enabled_features.append(feature.key)

        return enabled_features

    def get_feature_variable(
        self, feature_key: str, variable_key: str, user_id: str, attributes: Optional[dict[str, Any]] = None
    ) -> Any:
        """ Returns value for a variable attached to a feature flag.

        Args:
          feature_key: Key of the feature whose variable's value is being accessed.
          variable_key: Key of the variable whose value is to be accessed.
          user_id: ID for user.
          attributes: Dict representing user attributes.

        Returns:
          Value of the variable. None if:
          - Feature key is invalid.
          - Variable key is invalid.
        """
        project_config = self.config_manager.get_config()
        if not project_config:
            self.logger.error(enums.Errors.INVALID_PROJECT_CONFIG.format('get_feature_variable'))
            return None

        return self._get_feature_variable_for_type(project_config, feature_key, variable_key, None, user_id, attributes)

    def get_feature_variable_boolean(
        self, feature_key: str, variable_key: str, user_id: str, attributes: Optional[dict[str, Any]] = None
    ) -> Optional[bool]:
        """ Returns value for a certain boolean variable attached to a feature flag.

        Args:
          feature_key: Key of the feature whose variable's value is being accessed.
          variable_key: Key of the variable whose value is to be accessed.
          user_id: ID for user.
          attributes: Dict representing user attributes.

        Returns:
          Boolean value of the variable. None if:
          - Feature key is invalid.
          - Variable key is invalid.
          - Mismatch with type of variable.
        """

        variable_type = entities.Variable.Type.BOOLEAN
        project_config = self.config_manager.get_config()
        if not project_config:
            self.logger.error(enums.Errors.INVALID_PROJECT_CONFIG.format('get_feature_variable_boolean'))
            return None

        return self._get_feature_variable_for_type(  # type: ignore[no-any-return]
            project_config, feature_key, variable_key, variable_type, user_id, attributes,
        )

    def get_feature_variable_double(
        self, feature_key: str, variable_key: str, user_id: str, attributes: Optional[dict[str, Any]] = None
    ) -> Optional[float]:
        """ Returns value for a certain double variable attached to a feature flag.

        Args:
          feature_key: Key of the feature whose variable's value is being accessed.
          variable_key: Key of the variable whose value is to be accessed.
          user_id: ID for user.
          attributes: Dict representing user attributes.

        Returns:
          Double value of the variable. None if:
          - Feature key is invalid.
          - Variable key is invalid.
          - Mismatch with type of variable.
        """

        variable_type = entities.Variable.Type.DOUBLE
        project_config = self.config_manager.get_config()
        if not project_config:
            self.logger.error(enums.Errors.INVALID_PROJECT_CONFIG.format('get_feature_variable_double'))
            return None

        return self._get_feature_variable_for_type(  # type: ignore[no-any-return]
            project_config, feature_key, variable_key, variable_type, user_id, attributes,
        )

    def get_feature_variable_integer(
        self, feature_key: str, variable_key: str, user_id: str, attributes: Optional[dict[str, Any]] = None
    ) -> Optional[int]:
        """ Returns value for a certain integer variable attached to a feature flag.

        Args:
          feature_key: Key of the feature whose variable's value is being accessed.
          variable_key: Key of the variable whose value is to be accessed.
          user_id: ID for user.
          attributes: Dict representing user attributes.

        Returns:
          Integer value of the variable. None if:
          - Feature key is invalid.
          - Variable key is invalid.
          - Mismatch with type of variable.
        """

        variable_type = entities.Variable.Type.INTEGER
        project_config = self.config_manager.get_config()
        if not project_config:
            self.logger.error(enums.Errors.INVALID_PROJECT_CONFIG.format('get_feature_variable_integer'))
            return None

        return self._get_feature_variable_for_type(  # type: ignore[no-any-return]
            project_config, feature_key, variable_key, variable_type, user_id, attributes,
        )

    def get_feature_variable_string(
        self, feature_key: str, variable_key: str, user_id: str, attributes: Optional[dict[str, Any]] = None
    ) -> Optional[str]:
        """ Returns value for a certain string variable attached to a feature.

        Args:
          feature_key: Key of the feature whose variable's value is being accessed.
          variable_key: Key of the variable whose value is to be accessed.
          user_id: ID for user.
          attributes: Dict representing user attributes.

        Returns:
          String value of the variable. None if:
          - Feature key is invalid.
          - Variable key is invalid.
          - Mismatch with type of variable.
        """

        variable_type = entities.Variable.Type.STRING
        project_config = self.config_manager.get_config()
        if not project_config:
            self.logger.error(enums.Errors.INVALID_PROJECT_CONFIG.format('get_feature_variable_string'))
            return None

        return self._get_feature_variable_for_type(  # type: ignore[no-any-return]
            project_config, feature_key, variable_key, variable_type, user_id, attributes,
        )

    def get_feature_variable_json(
        self, feature_key: str, variable_key: str, user_id: str, attributes: Optional[dict[str, Any]] = None
    ) -> Optional[dict[str, Any]]:
        """ Returns value for a certain JSON variable attached to a feature.

        Args:
          feature_key: Key of the feature whose variable's value is being accessed.
          variable_key: Key of the variable whose value is to be accessed.
          user_id: ID for user.
          attributes: Dict representing user attributes.

        Returns:
          Dictionary object of the variable. None if:
          - Feature key is invalid.
          - Variable key is invalid.
          - Mismatch with type of variable.
        """

        variable_type = entities.Variable.Type.JSON
        project_config = self.config_manager.get_config()
        if not project_config:
            self.logger.error(enums.Errors.INVALID_PROJECT_CONFIG.format('get_feature_variable_json'))
            return None

        return self._get_feature_variable_for_type(  # type: ignore[no-any-return]
            project_config, feature_key, variable_key, variable_type, user_id, attributes,
        )

    def get_all_feature_variables(
        self, feature_key: str, user_id: str, attributes: Optional[dict[str, Any]] = None
    ) -> Optional[dict[str, Any]]:
        """ Returns dictionary of all variables and their corresponding values in the context of a feature.

        Args:
          feature_key: Key of the feature whose variable's value is being accessed.
          user_id: ID for user.
          attributes: Dict representing user attributes.

        Returns:
          Dictionary mapping variable key to variable value. None if:
          - Feature key is invalid.
        """

        project_config = self.config_manager.get_config()
        if not project_config:
            self.logger.error(enums.Errors.INVALID_PROJECT_CONFIG.format('get_all_feature_variables'))
            return None

        return self._get_all_feature_variables_for_type(
            project_config, feature_key, user_id, attributes,
        )

    def set_forced_variation(self, experiment_key: str, user_id: str, variation_key: Optional[str]) -> bool:
        """ Force a user into a variation for a given experiment.

        Args:
         experiment_key: A string key identifying the experiment.
         user_id: The user ID.
         variation_key: A string variation key that specifies the variation which the user.
         will be forced into. If null, then clear the existing experiment-to-variation mapping.

        Returns:
          A boolean value that indicates if the set completed successfully.
        """

        if not self.is_valid:
            self.logger.error(enums.Errors.INVALID_OPTIMIZELY.format('set_forced_variation'))
            return False

        if not validator.is_non_empty_string(experiment_key):
            self.logger.error(enums.Errors.INVALID_INPUT.format('experiment_key'))
            return False

        if not isinstance(user_id, str):
            self.logger.error(enums.Errors.INVALID_INPUT.format('user_id'))
            return False

        project_config = self.config_manager.get_config()
        if not project_config:
            self.logger.error(enums.Errors.INVALID_PROJECT_CONFIG.format('set_forced_variation'))
            return False

        return self.decision_service.set_forced_variation(project_config, experiment_key, user_id, variation_key)

    def get_forced_variation(self, experiment_key: str, user_id: str) -> Optional[str]:
        """ Gets the forced variation for a given user and experiment.

        Args:
          experiment_key: A string key identifying the experiment.
          user_id: The user ID.

        Returns:
          The forced variation key. None if no forced variation key.
        """

        if not self.is_valid:
            self.logger.error(enums.Errors.INVALID_OPTIMIZELY.format('get_forced_variation'))
            return None

        if not validator.is_non_empty_string(experiment_key):
            self.logger.error(enums.Errors.INVALID_INPUT.format('experiment_key'))
            return None

        if not isinstance(user_id, str):
            self.logger.error(enums.Errors.INVALID_INPUT.format('user_id'))
            return None

        project_config = self.config_manager.get_config()
        if not project_config:
            self.logger.error(enums.Errors.INVALID_PROJECT_CONFIG.format('get_forced_variation'))
            return None

        forced_variation, _ = self.decision_service.get_forced_variation(project_config, experiment_key, user_id)
        return forced_variation.key if forced_variation else None

    def get_optimizely_config(self) -> Optional[OptimizelyConfig]:
        """ Gets OptimizelyConfig instance for the current project config.

        Returns:
            OptimizelyConfig instance. None if the optimizely instance is invalid or
            project config isn't available.
        """
        if not self.is_valid:
            self.logger.error(enums.Errors.INVALID_OPTIMIZELY.format('get_optimizely_config'))
            return None

        project_config = self.config_manager.get_config()
        if not project_config:
            self.logger.error(enums.Errors.INVALID_PROJECT_CONFIG.format('get_optimizely_config'))
            return None

        # Customized Config Manager may not have optimizely_config defined.
        if hasattr(self.config_manager, 'optimizely_config'):
            return self.config_manager.optimizely_config  # type: ignore

        return OptimizelyConfigService(project_config).get_config()

    def create_user_context(
        self, user_id: str, attributes: Optional[dict[str, Any]] = None
    ) -> Optional[OptimizelyUserContext]:
        """
        We do not check for is_valid here as a user context can be created successfully
        even when the SDK is not fully configured.

        Args:
            user_id: string to use as user id for user context
            attributes: dictionary of attributes or None

        Returns:
            UserContext instance or None if the user id or attributes are invalid.
        """
        if not isinstance(user_id, str):
            self.logger.error(enums.Errors.INVALID_INPUT.format('user_id'))
            return None

        if attributes is not None and type(attributes) is not dict:
            self.logger.error(enums.Errors.INVALID_INPUT.format('attributes'))
            return None

        return OptimizelyUserContext(self, self.logger, user_id, attributes)

    def _decide(
        self, user_context: Optional[OptimizelyUserContext], key: str,
        decide_options: Optional[Sequence[OptimizelyDecideOption | str]] = None
    ) -> OptimizelyDecision:
        """
        decide calls optimizely decide with feature key provided
        Args:
            user_context: UserContent with userid and attributes
            key: feature key
            decide_options: list of OptimizelyDecideOption

        Returns:
            Decision object
        """

        # raising on user context as it is internal and not provided directly by the user.
        if not isinstance(user_context, OptimizelyUserContext):
            raise exceptions.InvalidInputException(enums.Errors.INVALID_INPUT.format('user_context'))

        reasons = []

        # check if SDK is ready
        if not self.is_valid:
            self.logger.error(enums.Errors.INVALID_OPTIMIZELY.format('decide'))
            reasons.append(OptimizelyDecisionMessage.SDK_NOT_READY)
            return OptimizelyDecision(flag_key=key, user_context=user_context, reasons=reasons)

        # validate that key is a string
        if not isinstance(key, str):
            self.logger.error('Key parameter is invalid')
            reasons.append(OptimizelyDecisionMessage.FLAG_KEY_INVALID.format(key))
            return OptimizelyDecision(flag_key=key, user_context=user_context, reasons=reasons)

        # validate that key maps to a feature flag
        config = self.config_manager.get_config()
        if not config:
            self.logger.error(enums.Errors.INVALID_PROJECT_CONFIG.format('decide'))
            reasons.append(OptimizelyDecisionMessage.SDK_NOT_READY)
            return OptimizelyDecision(flag_key=key, user_context=user_context, reasons=reasons)

        feature_flag = config.get_feature_from_key(key)
        if feature_flag is None:
            self.logger.error(f"No feature flag was found for key '{key}'.")
            reasons.append(OptimizelyDecisionMessage.FLAG_KEY_INVALID.format(key))
            return OptimizelyDecision(flag_key=key, user_context=user_context, reasons=reasons)

        # merge decide_options and default_decide_options
        if isinstance(decide_options, list):
            decide_options += self.default_decide_options
        else:
            self.logger.debug('Provided decide options is not an array. Using default decide options.')
            decide_options = self.default_decide_options

        # Create Optimizely Decision Result.
        user_id = user_context.user_id
        attributes = user_context.get_user_attributes()
        variation_key = None
        variation = None
        feature_enabled = False
        rule_key = None
        flag_key = key
        all_variables = {}
        experiment = None
        decision_source = DecisionSources.ROLLOUT
        source_info: dict[str, Any] = {}
        decision_event_dispatched = False

        # Check forced decisions first
        optimizely_decision_context = OptimizelyUserContext.OptimizelyDecisionContext(flag_key=key, rule_key=rule_key)
        forced_decision_response = self.decision_service.validated_forced_decision(config,
                                                                                   optimizely_decision_context,
                                                                                   user_context)
        variation, decision_reasons = forced_decision_response
        reasons += decision_reasons

        if variation:
            decision = Decision(None, variation, enums.DecisionSources.FEATURE_TEST)
        else:
            # Regular decision
            decision, decision_reasons = self.decision_service.get_variation_for_feature(config,
                                                                                         feature_flag,
                                                                                         user_context, decide_options)

            reasons += decision_reasons

        # Fill in experiment and variation if returned (rollouts can have featureEnabled variables as well.)
        if decision.experiment is not None:
            experiment = decision.experiment
            source_info["experiment"] = experiment
            rule_key = experiment.key if experiment else None
        if decision.variation is not None:
            variation = decision.variation
            variation_key = variation.key
            feature_enabled = variation.featureEnabled
            decision_source = decision.source
            source_info["variation"] = variation

        # Send impression event if Decision came from a feature
        # test and decide options doesn't include disableDecisionEvent
        if OptimizelyDecideOption.DISABLE_DECISION_EVENT not in decide_options:
            if decision_source == DecisionSources.FEATURE_TEST or config.send_flag_decisions:
                self._send_impression_event(config, experiment, variation, flag_key, rule_key or '',
                                            decision_source, feature_enabled,
                                            user_id, attributes)

                decision_event_dispatched = True

        # Generate all variables map if decide options doesn't include excludeVariables
        if OptimizelyDecideOption.EXCLUDE_VARIABLES not in decide_options:
            for variable_key, variable in feature_flag.variables.items():
                variable_value = variable.defaultValue
                if feature_enabled:
                    variable_value = config.get_variable_value_for_variation(variable, decision.variation)
                    self.logger.debug(
                        f'Got variable value "{variable_value}" for '
                        f'variable "{variable_key}" of feature flag "{flag_key}".'
                    )

                try:
                    actual_value = config.get_typecast_value(variable_value, variable.type)
                except:
                    self.logger.error('Unable to cast value. Returning None.')
                    actual_value = None

                all_variables[variable_key] = actual_value

        should_include_reasons = OptimizelyDecideOption.INCLUDE_REASONS in decide_options

        # Send notification
        self.notification_center.send_notifications(
            enums.NotificationTypes.DECISION,
            enums.DecisionNotificationTypes.FLAG,
            user_id,
            attributes or {},
            {
                'flag_key': flag_key,
                'enabled': feature_enabled,
                'variables': all_variables,
                'variation_key': variation_key,
                'rule_key': rule_key,
                'reasons': reasons if should_include_reasons else [],
                'decision_event_dispatched': decision_event_dispatched

            },
        )

        return OptimizelyDecision(variation_key=variation_key, enabled=feature_enabled, variables=all_variables,
                                  rule_key=rule_key, flag_key=flag_key,
                                  user_context=user_context, reasons=reasons if should_include_reasons else []
                                  )

    def _decide_all(
        self,
        user_context: Optional[OptimizelyUserContext],
        decide_options: Optional[list[str]] = None
    ) -> dict[str, OptimizelyDecision]:
        """
        decide_all will return a decision for every feature key in the current config
        Args:
            user_context: UserContent object
            decide_options: Array of DecisionOption

        Returns:
            A dictionary of feature key to Decision
        """
        # raising on user context as it is internal and not provided directly by the user.
        if not isinstance(user_context, OptimizelyUserContext):
            raise exceptions.InvalidInputException(enums.Errors.INVALID_INPUT.format('user_context'))

        # check if SDK is ready
        if not self.is_valid:
            self.logger.error(enums.Errors.INVALID_OPTIMIZELY.format('decide_all'))
            return {}

        config = self.config_manager.get_config()
        if not config:
            self.logger.error(enums.Errors.INVALID_PROJECT_CONFIG.format('decide'))
            return {}

        keys = []
        for f in config.feature_flags:
            keys.append(f['key'])
        return self._decide_for_keys(user_context, keys, decide_options)

    def _decide_for_keys(
        self,
        user_context: Optional[OptimizelyUserContext],
        keys: list[str],
        decide_options: Optional[list[str]] = None
    ) -> dict[str, OptimizelyDecision]:
        """
        Args:
            user_context: UserContent
            keys: list of feature keys to run decide on.
            decide_options: an array of DecisionOption objects

        Returns:
            An dictionary of feature key to Decision
        """
        # raising on user context as it is internal and not provided directly by the user.
        if not isinstance(user_context, OptimizelyUserContext):
            raise exceptions.InvalidInputException(enums.Errors.INVALID_INPUT.format('user_context'))

        # check if SDK is ready
        if not self.is_valid:
            self.logger.error(enums.Errors.INVALID_OPTIMIZELY.format('decide_for_keys'))
            return {}

        # merge decide_options and default_decide_options
        merged_decide_options: list[str] = []
        if isinstance(decide_options, list):
            merged_decide_options = decide_options[:]
            merged_decide_options += self.default_decide_options
        else:
            self.logger.debug('Provided decide options is not an array. Using default decide options.')
            merged_decide_options = self.default_decide_options

        enabled_flags_only = OptimizelyDecideOption.ENABLED_FLAGS_ONLY in merged_decide_options

        decisions = {}
        for key in keys:
            decision = self._decide(user_context, key, decide_options)
            if enabled_flags_only and not decision.enabled:
                continue
            decisions[key] = decision
        return decisions<|MERGE_RESOLUTION|>--- conflicted
+++ resolved
@@ -30,14 +30,9 @@
 from .decision_service import Decision
 from .error_handler import NoOpErrorHandler, BaseErrorHandler
 from .event import event_factory, user_event_factory
-<<<<<<< HEAD
 from .event.event_processor import BatchEventProcessor, BaseEventProcessor
 from .event_dispatcher import EventDispatcher, CustomEventDispatcher
 
-=======
-from .event.event_processor import BatchEventProcessor
-from .event_dispatcher import EventDispatcher as default_event_dispatcher
->>>>>>> 6b590eb8
 from .helpers import enums, validator
 from .helpers.enums import DecisionSources
 from .notification_center import NotificationCenter
@@ -52,7 +47,6 @@
 
     def __init__(
             self,
-<<<<<<< HEAD
             datafile: Optional[str] = None,
             event_dispatcher: Optional[CustomEventDispatcher] = None,
             logger: Optional[Logger | _logging.BaseLogger] = None,
@@ -67,22 +61,6 @@
             default_decide_options: Optional[list[str]] = None,
             event_processor_options: Optional[dict[str, Any]] = None
     ) -> None:
-=======
-            datafile=None,
-            event_dispatcher=None,
-            logger=None,
-            error_handler=None,
-            skip_json_validation=False,
-            user_profile_service=None,
-            sdk_key=None,
-            config_manager=None,
-            notification_center=None,
-            event_processor=None,
-            datafile_access_token=None,
-            default_decide_options=None,
-            event_processor_options=None
-    ):
->>>>>>> 6b590eb8
         """ Optimizely init method for managing Custom projects.
 
         Args:
@@ -126,19 +104,13 @@
         }
         if event_processor_options:
             event_processor_defaults.update(event_processor_options)
-<<<<<<< HEAD
-
-=======
->>>>>>> 6b590eb8
+
         self.event_processor = event_processor or BatchEventProcessor(
             self.event_dispatcher,
             logger=self.logger,
             notification_center=self.notification_center,
-<<<<<<< HEAD
             **event_processor_defaults  # type: ignore[arg-type]
-=======
-            **event_processor_defaults
->>>>>>> 6b590eb8
+
         )
         self.default_decide_options: list[str]
 
