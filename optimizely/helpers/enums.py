# Copyright 2016-2020, Optimizely
# Licensed under the Apache License, Version 2.0 (the "License");
# you may not use this file except in compliance with the License.
# You may obtain a copy of the License at
#
# http://www.apache.org/licenses/LICENSE-2.0
#
# Unless required by applicable law or agreed to in writing, software
# distributed under the License is distributed on an "AS IS" BASIS,
# WITHOUT WARRANTIES OR CONDITIONS OF ANY KIND, either express or implied.
# See the License for the specific language governing permissions and
# limitations under the License.

import logging


class CommonAudienceEvaluationLogs(object):
    AUDIENCE_EVALUATION_RESULT = 'Audience "{}" evaluated to {}.'
    EVALUATING_AUDIENCE = 'Starting to evaluate audience "{}" with conditions: {}.'
    INFINITE_ATTRIBUTE_VALUE = (
        'Audience condition "{}" evaluated to UNKNOWN because the number value '
        'for user attribute "{}" is not in the range [-2^53, +2^53].'
    )
    MISSING_ATTRIBUTE_VALUE = (
        'Audience condition {} evaluated to UNKNOWN because no value was passed for ' 'user attribute "{}".'
    )
    NULL_ATTRIBUTE_VALUE = (
        'Audience condition "{}" evaluated to UNKNOWN because a null value was passed ' 'for user attribute "{}".'
    )
    UNEXPECTED_TYPE = (
        'Audience condition "{}" evaluated to UNKNOWN because a value of type "{}" was passed '
        'for user attribute "{}".'
    )

    UNKNOWN_CONDITION_TYPE = (
        'Audience condition "{}" uses an unknown condition type. You may need to upgrade to a '
        'newer release of the Optimizely SDK.'
    )
    UNKNOWN_CONDITION_VALUE = (
        'Audience condition "{}" has an unsupported condition value. You may need to upgrade to a '
        'newer release of the Optimizely SDK.'
    )
    UNKNOWN_MATCH_TYPE = (
        'Audience condition "{}" uses an unknown match type. You may need to upgrade to a '
        'newer release of the Optimizely SDK.'
    )


class ExperimentAudienceEvaluationLogs(CommonAudienceEvaluationLogs):
    AUDIENCE_EVALUATION_RESULT_COMBINED = 'Audiences for experiment "{}" collectively evaluated to {}.'
    EVALUATING_AUDIENCES_COMBINED = 'Evaluating audiences for experiment "{}": {}.'


class RolloutRuleAudienceEvaluationLogs(CommonAudienceEvaluationLogs):
    AUDIENCE_EVALUATION_RESULT_COMBINED = 'Audiences for rule {} collectively evaluated to {}.'
    EVALUATING_AUDIENCES_COMBINED = 'Evaluating audiences for rule {}: {}.'


class ConfigManager(object):
    AUTHENTICATED_DATAFILE_URL_TEMPLATE = 'https://config.optimizely.com/datafiles/auth/{sdk_key}.json'
    AUTHORIZATION_HEADER_DATA_TEMPLATE = 'Bearer {datafile_access_token}'
    DATAFILE_URL_TEMPLATE = 'https://cdn.optimizely.com/datafiles/{sdk_key}.json'
    # Default time in seconds to block the 'get_config' method call until 'config' instance has been initialized.
    DEFAULT_BLOCKING_TIMEOUT = 10
    # Default config update interval of 5 minutes
    DEFAULT_UPDATE_INTERVAL = 5 * 60
    # Time in seconds before which request for datafile times out
    REQUEST_TIMEOUT = 10


class ControlAttributes(object):
    BOT_FILTERING = '$opt_bot_filtering'
    BUCKETING_ID = '$opt_bucketing_id'
    USER_AGENT = '$opt_user_agent'


class DatafileVersions(object):
    V2 = '2'
    V3 = '3'
    V4 = '4'


class DecisionNotificationTypes(object):
    AB_TEST = 'ab-test'
    FEATURE = 'feature'
    FEATURE_TEST = 'feature-test'
    FEATURE_VARIABLE = 'feature-variable'
    ALL_FEATURE_VARIABLES = 'all-feature-variables'


class DecisionSources(object):
    FEATURE_TEST = 'feature-test'
    ROLLOUT = 'rollout'


class Errors(object):
    INVALID_ATTRIBUTE = 'Provided attribute is not in datafile.'
    INVALID_ATTRIBUTE_FORMAT = 'Attributes provided are in an invalid format.'
    INVALID_AUDIENCE = 'Provided audience is not in datafile.'
    INVALID_EVENT_TAG_FORMAT = 'Event tags provided are in an invalid format.'
    INVALID_EXPERIMENT_KEY = 'Provided experiment is not in datafile.'
    INVALID_EVENT_KEY = 'Provided event is not in datafile.'
    INVALID_FEATURE_KEY = 'Provided feature key is not in the datafile.'
    INVALID_GROUP_ID = 'Provided group is not in datafile.'
    INVALID_INPUT = 'Provided "{}" is in an invalid format.'
    INVALID_OPTIMIZELY = 'Optimizely instance is not valid. Failing "{}".'
    INVALID_PROJECT_CONFIG = 'Invalid config. Optimizely instance is not valid. Failing "{}".'
    INVALID_VARIATION = 'Provided variation is not in datafile.'
    INVALID_VARIABLE_KEY = 'Provided variable key is not in the feature flag.'
    NONE_FEATURE_KEY_PARAMETER = '"None" is an invalid value for feature key.'
    NONE_USER_ID_PARAMETER = '"None" is an invalid value for user ID.'
    NONE_VARIABLE_KEY_PARAMETER = '"None" is an invalid value for variable key.'
    UNSUPPORTED_DATAFILE_VERSION = 'This version of the Python SDK does not support the given datafile version: "{}".'


class HTTPHeaders(object):
    AUTHORIZATION = 'Authorization'
    IF_MODIFIED_SINCE = 'If-Modified-Since'
    LAST_MODIFIED = 'Last-Modified'


class HTTPVerbs(object):
    GET = 'GET'
    POST = 'POST'


class LogLevels(object):
    NOTSET = logging.NOTSET
    DEBUG = logging.DEBUG
    INFO = logging.INFO
    WARNING = logging.WARNING
    ERROR = logging.ERROR
    CRITICAL = logging.CRITICAL


class NotificationTypes(object):
    """ NotificationTypes for the notification_center.NotificationCenter
      format is NOTIFICATION TYPE: list of parameters to callback.

      ACTIVATE (DEPRECATED since 3.1.0) notification listener has the following parameters:
      Experiment experiment, str user_id, dict attributes (can be None), Variation variation, Event event

      DECISION notification listener has the following parameters:
      DecisionNotificationTypes type, str user_id, dict attributes, dict decision_info

      OPTIMIZELY_CONFIG_UPDATE notification listener has no associated parameters.

      TRACK notification listener has the following parameters:
      str event_key, str user_id, dict attributes (can be None), event_tags (can be None), Event event

      LOG_EVENT notification listener has the following parameter(s):
      LogEvent log_event
  """

    ACTIVATE = 'ACTIVATE:experiment, user_id, attributes, variation, event'
    DECISION = 'DECISION:type, user_id, attributes, decision_info'
    OPTIMIZELY_CONFIG_UPDATE = 'OPTIMIZELY_CONFIG_UPDATE'
    TRACK = 'TRACK:event_key, user_id, attributes, event_tags, event'
    LOG_EVENT = 'LOG_EVENT:log_event'


class SemverType(object):
    IS_PRE_RELEASE = '-'
<<<<<<< HEAD
    HAS_WHITE_SPACE = " "
=======
    HAS_WHITE_SPACE = ' '
>>>>>>> cfb12df6
    IS_BUILD = '+'<|MERGE_RESOLUTION|>--- conflicted
+++ resolved
@@ -161,9 +161,5 @@
 
 class SemverType(object):
     IS_PRE_RELEASE = '-'
-<<<<<<< HEAD
-    HAS_WHITE_SPACE = " "
-=======
     HAS_WHITE_SPACE = ' '
->>>>>>> cfb12df6
     IS_BUILD = '+'