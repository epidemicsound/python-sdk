--- conflicted
+++ resolved
@@ -266,17 +266,6 @@
     def greater_than_or_equal_evaluator(self, index):
         """ Evaluate the given greater than or equal to match condition for the user attributes.
 
-<<<<<<< HEAD
-      Args:
-        index: Index of the condition to be evaluated.
-
-      Returns:
-        Boolean:
-          - True if the user attribute value is greater than or equal to the condition value.
-          - False if the user attribute value is less than the condition value.
-        None: if the condition value isn't finite or the user attribute value isn't finite.
-    """
-=======
         Args:
           index: Index of the condition to be evaluated.
 
@@ -286,7 +275,6 @@
             - False if the user attribute value is less than the condition value.
             None: if the condition value isn't finite or the user attribute value isn't finite.
         """
->>>>>>> cfb12df6
         condition_name = self.condition_data[index][0]
         condition_value = self.condition_data[index][1]
         user_value = self.attributes.get(condition_name)
@@ -346,17 +334,6 @@
     def less_than_or_equal_evaluator(self, index):
         """ Evaluate the given less than or equal to match condition for the user attributes.
 
-<<<<<<< HEAD
-    Args:
-      index: Index of the condition to be evaluated.
-
-    Returns:
-      Boolean:
-        - True if the user attribute value is less than or equal to the condition value.
-        - False if the user attribute value is greater than the condition value.
-      None: if the condition value isn't finite or the user attribute value isn't finite.
-    """
-=======
         Args:
           index: Index of the condition to be evaluated.
 
@@ -366,7 +343,6 @@
             - False if the user attribute value is greater than the condition value.
           None: if the condition value isn't finite or the user attribute value isn't finite.
         """
->>>>>>> cfb12df6
         condition_name = self.condition_data[index][0]
         condition_value = self.condition_data[index][1]
         user_value = self.attributes.get(condition_name)
@@ -420,18 +396,6 @@
     def semver_equal_evaluator(self, index):
         """ Evaluate the given semantic version equal match target version for the user version.
 
-<<<<<<< HEAD
-    Args:
-      index: Index of the condition to be evaluated.
-
-    Returns:
-      Boolean:
-        - True if the user version is equal (==) to the target version.
-        - False if the user version is not equal (!=) to the target version.
-      None:
-        - if the user version value is not string type or is null.
-    """
-=======
         Args:
           index: Index of the condition to be evaluated.
 
@@ -442,24 +406,11 @@
           None:
             - if the user version value is not string type or is null.
         """
->>>>>>> cfb12df6
         return self.compare_user_version_with_target_version(index) == 0
 
     def semver_greater_than_evaluator(self, index):
         """ Evaluate the given semantic version greater than match target version for the user version.
 
-<<<<<<< HEAD
-      Args:
-        index: Index of the condition to be evaluated.
-
-      Returns:
-        Boolean:
-          - True if the user version is greater than the target version.
-          - False if the user version is less than or equal to the target version.
-        None:
-          - if the user version value is not string type or is null.
-    """
-=======
         Args:
           index: Index of the condition to be evaluated.
 
@@ -470,24 +421,11 @@
           None:
             - if the user version value is not string type or is null.
         """
->>>>>>> cfb12df6
         return self.compare_user_version_with_target_version(index) > 0
 
     def semver_less_than_evaluator(self, index):
         """ Evaluate the given semantic version less than match target version for the user version.
 
-<<<<<<< HEAD
-      Args:
-        index: Index of the condition to be evaluated.
-
-      Returns:
-        Boolean:
-          - True if the user version is less than the target version.
-          - False if the user version is greater than or equal to the target version.
-        None:
-          - if the user version value is not string type or is null.
-    """
-=======
         Args:
           index: Index of the condition to be evaluated.
 
@@ -498,24 +436,11 @@
           None:
             - if the user version value is not string type or is null.
         """
->>>>>>> cfb12df6
         return self.compare_user_version_with_target_version(index) < 0
 
     def semver_less_than_or_equal_evaluator(self, index):
         """ Evaluate the given semantic version less than or equal to match target version for the user version.
 
-<<<<<<< HEAD
-      Args:
-        index: Index of the condition to be evaluated.
-
-      Returns:
-        Boolean:
-          - True if the user version is less than or equal to the target version.
-          - False if the user version is greater than the target version.
-        None:
-          - if the user version value is not string type or is null.
-    """
-=======
         Args:
           index: Index of the condition to be evaluated.
 
@@ -526,160 +451,11 @@
           None:
             - if the user version value is not string type or is null.
         """
->>>>>>> cfb12df6
         return self.compare_user_version_with_target_version(index) <= 0
 
     def semver_greater_than_or_equal_evaluator(self, index):
         """ Evaluate the given semantic version greater than or equal to match target version for the user version.
 
-<<<<<<< HEAD
-      Args:
-        index: Index of the condition to be evaluated.
-
-      Returns:
-        Boolean:
-          - True if the user version is greater than or equal to the target version.
-          - False if the user version is less than the target version.
-        None:
-          - if the user version value is not string type or is null.
-    """
-        return self.compare_user_version_with_target_version(index) >= 0
-
-    def split_semantic_version(self, target):
-        """ Method to split the given version.
-
-      Args:
-        target: Given version.
-
-      Returns:
-        List:
-          - The array of version split into smaller parts i.e major, minor, patch etc
-        Exception:
-          - if the given version is invalid in format
-    """
-        target_prefix = target
-        target_suffix = ""
-        target_parts = []
-
-        if self.has_white_space(target):
-            self.logger.warning(Errors.INVALID_ATTRIBUTE_FORMAT)
-            return None
-
-        if self.is_pre_release(target):
-            target_parts = target.split(SemverType.IS_PRE_RELEASE)
-        elif self.is_build(target):
-            target_parts = target.split(SemverType.IS_BUILD)
-
-        if target_parts:
-            if len(target_parts) < 1:
-                self.logger.warning(Errors.INVALID_ATTRIBUTE_FORMAT)
-                return None
-            target_prefix = str(target_parts[0])
-            target_suffix = target_parts[1:]
-
-        dot_count = target_prefix.count(".")
-        if dot_count > 2:
-            self.logger.warning(Errors.INVALID_ATTRIBUTE_FORMAT)
-            return None
-
-        target_version_parts = target_prefix.split(".")
-        if len(target_version_parts) != dot_count + 1:
-            self.logger.warning(Errors.INVALID_ATTRIBUTE_FORMAT)
-            return None
-        for part in target_version_parts:
-            if not part.isdigit():
-                self.logger.warning(Errors.INVALID_ATTRIBUTE_FORMAT)
-                return None
-
-        if target_suffix:
-            target_version_parts.extend(target_suffix)
-        return target_version_parts
-
-    def is_pre_release(self, target):
-        """ Method to check if the given version contains "-"
-
-      Args:
-        target: Given version in string.
-
-      Returns:
-        Boolean:
-            - True if the given version does contain "-"
-            - False if it doesn't
-    """
-        return SemverType.IS_PRE_RELEASE in target
-
-    def is_patch_pre_release(self, idx, idx_value):
-        return idx == SemverType.PATCH_INDEX and idx_value in SemverType.IS_PATCH_PRE_RELEASE
-
-    def is_build(self, target):
-        """ Method to check if the given version contains "+"
-
-      Args:
-        target: Given version in string.
-
-      Returns:
-        Boolean:
-            - True if the given version does contain "+"
-            - False if it doesn't
-    """
-        return SemverType.IS_BUILD in target
-
-    def has_white_space(self, target):
-        """ Method to check if the given version contains " " (white space)
-
-      Args:
-        target: Given version in string.
-
-      Returns:
-        Boolean:
-            - True if the given version does contain " "
-            - False if it doesn't
-    """
-        return SemverType.HAS_WHITE_SPACE in target
-
-    def compare_user_version_with_target_version(self, index):
-        """ Method to compare user version with target version.
-
-    Args:
-      index: Index of the condition to be evaluated.
-
-    Returns:
-      Int:
-        -  0 if user version is equal to target version.
-        -  1 if user version is greater than target version.
-        - -1 if user version is less than target version or, in case of exact string match, doesn't match the target
-        version.
-      None:
-        - if the user version value is not string type or is null.
-    """
-        condition_name = self.condition_data[index][0]
-        target_version = self.condition_data[index][1]
-        user_version = self.attributes.get(condition_name)
-
-        target_version_parts = self.split_semantic_version(target_version)
-        user_version_parts = self.split_semantic_version(user_version)
-        user_version_parts_len = len(user_version_parts)
-
-        for (idx, _) in enumerate(target_version_parts):
-            if user_version_parts_len <= idx:
-                return 1 if self.is_pre_release(target_version) else -1
-            elif not user_version_parts[idx].isdigit():
-                if user_version_parts[idx] < target_version_parts[idx]:
-                    return -1
-                elif user_version_parts[idx] > target_version_parts[idx]:
-                    return 1
-            else:
-                user_version_part = int(user_version_parts[idx])
-                target_version_part = int(target_version_parts[idx])
-                if user_version_part > target_version_part:
-                    return 1
-                elif user_version_part < target_version_part:
-                    return -1
-        if self.is_pre_release(user_version) and not self.is_pre_release(target_version):
-            return -1
-        return 0
-
-=======
         Args:
           index: Index of the condition to be evaluated.
 
@@ -692,7 +468,6 @@
         """
         return self.compare_user_version_with_target_version(index) >= 0
 
->>>>>>> cfb12df6
     EVALUATORS_BY_MATCH_TYPE = {
         ConditionMatchTypes.EXACT: exact_evaluator,
         ConditionMatchTypes.EXISTS: exists_evaluator,
